--- conflicted
+++ resolved
@@ -1,13 +1,11 @@
 # API README
 
-Diese Übersicht beschreibt die wichtigsten HTTP-APIs von Evolution Hub, inkl. Struktur, Response-Format, Auth-Hinweise und Beispielaufrufe.
-
-> Nutze ergänzend die [OpenAPI-Spezifikation](../../openapi.yaml) für maschinenlesbare Schemas und die [Routenübersicht](../../routes.md) für einen vollständigen Endpunktindex.
+Diese Übersicht beschreibt die wichtigsten HTTP‑APIs von Evolution Hub, inkl. Struktur, Response‑Format, Auth-Hinweise und Beispielaufrufe.
 
 ## Grundlegendes
 
 - Basis: Cloudflare Workers (lokal i. d. R. `http://127.0.0.1:8787`)
-- Alle JSON-Responses folgen dem konsistenten Format:
+- Alle JSON‑Responses folgen dem konsistenten Format:
 
 ```json
 {
@@ -17,22 +15,22 @@
 }
 ```
 
-- CSRF-Schutz: POST-/mutierende Requests erwarten einen Token-Header und ein Cookie.
+- CSRF‑Schutz: POST‑/mutierende Requests erwarten einen Token‑Header und ein Cookie.
   - Header: `X-CSRF-Token: <token>`
   - Cookie: `csrf_token=<token>`
   - Zusätzlich ist eine passende `Origin`/`Referer` empfohlen.
 
-- Rate Limiting: Kritische Endpunkte sind limitiert (z. B. AI-Enhancer). Antworten mit 429 enthalten i. d. R. `Retry-After`.
-
-## Prompt-Enhancer API
+- Rate Limiting: Kritische Endpunkte sind limitiert (z. B. AI‑Enhancer). Antworten mit 429 enthalten i. d. R. `Retry-After`.
+
+## Prompt‑Enhancer API
 
 ### POST `/api/prompt-enhance`
 
-Enhance-Endpoint für Text mit optionalen Anhängen (Bilder, Textdateien, PDF). Verwendet intern OpenAI (Chat Completions / Responses API mit `file_search`).
-
-- Content-Type: `multipart/form-data`
+Enhance‑Endpoint für Text mit optionalen Anhängen (Bilder, Textdateien, PDF). Verwendet intern OpenAI (Chat Completions / Responses API mit `file_search`).
+
+- Content‑Type: `multipart/form-data`
 - Felder:
-  - `text`: zu optimierender Prompt-Text (string)
+  - `text`: zu optimierender Prompt‑Text (string)
   - `mode`: `creative` | `professional` | `concise` (optional, default `creative`)
   - `files[]`: 0..3 Dateien (`image/jpeg|png|webp`, `text/plain|markdown`, `application/pdf`)
 
@@ -71,14 +69,14 @@
 }
 ```
 
-## AI-Image Enhancer API
+## AI‑Image Enhancer API
 
 ### POST `/api/ai-image/generate`
 
-Startet eine Bildverbesserung (z. B. Real-ESRGAN). Erwartet Multipart mit Bild und Parametern.
+Startet eine Bildverbesserung (z. B. Real‑ESRGAN). Erwartet Multipart mit Bild und Parametern.
 
 - Felder (Beispiel):
-  - `model`: Modell-Slug
+  - `model`: Modell‑Slug
   - `scale`: 2|4
   - `face_enhance`: true|false
   - `image`: Datei (image/jpeg|png|webp)
@@ -134,12 +132,9 @@
 
 ## Auth & Sessions
 
-- Magic-Link (Stytch). Registrierung implizit beim ersten Callback, Passwörter entfallen.
-- Cookies: `__Host-session` für authentifizierte Nutzer; Gästen kann serverseitig eine `guest_id` gesetzt werden (Rate-Limit/Quota).
-
-<<<<<<< HEAD
-## Telemetrie (Prompt-Enhancer)
-=======
+- Magic‑Link (Stytch). Registrierung implizit beim ersten Callback, Passwörter entfallen.
+- Cookies: `__Host-session` für authentifizierte Nutzer; Gästen kann serverseitig eine `guest_id` gesetzt werden (Rate‑Limit/Quota).
+
 ### Auth API (Magic Link)
 
 - Siehe: [`docs/api/auth_api.md`](./auth_api.md)
@@ -162,15 +157,14 @@
 ```
 
 ## Telemetrie (Prompt‑Enhancer)
->>>>>>> c545d354
-
-- Feature-Flag: `PUBLIC_PROMPT_TELEMETRY_V1` (default: off). Ist das Flag deaktiviert, werden clientseitig keine Events gesendet und der Server antwortet mit `403 forbidden`.
+
+- Feature‑Flag: `PUBLIC_PROMPT_TELEMETRY_V1` (default: off). Ist das Flag deaktiviert, werden clientseitig keine Events gesendet und der Server antwortet mit `403 forbidden`.
 - Endpoint: `POST /api/telemetry`
 - Schutz:
-  - CSRF: Double-Submit (Header `X-CSRF-Token` + Cookie `csrf_token`).
-  - Origin/Referer: Same-Origin Check (per API-Middleware).
-  - Rate-Limit: 30/min.
-- Payload-Envelope (Beispiel):
+  - CSRF: Double‑Submit (Header `X-CSRF-Token` + Cookie `csrf_token`).
+  - Origin/Referer: Same‑Origin Check (per API‑Middleware).
+  - Rate‑Limit: 30/min.
+- Payload‑Envelope (Beispiel):
 
 ```json
 {
@@ -184,4 +178,32 @@
 - Unterstützte Events:
   - `prompt_enhance_started` (Props: `mode`, `hasFiles`, `fileTypes[]`)
   - `prompt_enhance_succeeded` (Props: `latencyMs`, optional `maskedCount`)
-  - `prompt_enhance_failed` (Props: `errorKind`, optional `httpStatus`)+  - `prompt_enhance_failed` (Props: `errorKind`, optional `httpStatus`)
+  - `prompt_enhance_cta_upgrade_click` (keine Props)
+
+- Beispiel (curl):
+
+```bash
+curl -X POST \
+  -H "Content-Type: application/json" \
+  -H "X-CSRF-Token: 123" \
+  -H "Cookie: csrf_token=123" \
+  -H "Origin: http://127.0.0.1:8787" \
+  -d '{
+    "eventName": "prompt_enhance_started",
+    "ts": 1712345678901,
+    "context": { "tool": "prompt-enhancer" },
+    "props": { "mode": "creative", "hasFiles": true, "fileTypes": ["application/pdf"] }
+  }' \
+  http://127.0.0.1:8787/api/telemetry
+```
+
+## Sicherheit
+
+- CSRF, Rate‑Limiting, strukturierte Logs. Fehler werden auf ein Provider‑neutrales `error.type` gemappt (z. B. `validation_error`, `forbidden`, `server_error`).
+- Bei sensiblen Endpunkten immer HTTPS und Origins beachten.
+
+## Hinweise für lokale Entwicklung
+
+- Lokaler Start: `npm run dev` (Wrangler Dev, D1/R2 lokal)
+- Integrationstests: `RUN_PDF_TEST=1` für PDF‑Pfad (OpenAI‑Key erforderlich).