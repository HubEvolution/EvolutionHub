--- conflicted
+++ resolved
@@ -1,31 +1,21 @@
 # Evolution Hub
 
-> Das modulare AI-Produktivitäts-Toolkit, das deine SaaS-Workflows automatisiert und für Teams skalierbar macht.
-
-<<<<<<< HEAD
-[![Build Status](https://img.shields.io/github/actions/workflow/status/HubEvolution/EvolutionHub/enhancer-e2e-smoke.yml?label=build)](https://github.com/HubEvolution/EvolutionHub/actions/workflows/enhancer-e2e-smoke.yml)
-[![Test Status](https://img.shields.io/github/actions/workflow/status/HubEvolution/EvolutionHub/pricing-smoke.yml?label=tests)](https://github.com/HubEvolution/EvolutionHub/actions/workflows/pricing-smoke.yml)
-![Coverage](https://img.shields.io/badge/coverage-vitest%20reports-blue)
-[![License: MIT](https://img.shields.io/badge/License-MIT-blue.svg)](LICENSE)
-=======
+[![Lizenz: MIT](https://img.shields.io/badge/Lizenz-MIT-blue.svg)](https://opensource.org/licenses/MIT)
+![Status: Aktiv](https://img.shields.io/badge/Status-Aktiv-brightgreen)
+[![Astro](https://img.shields.io/badge/Astro-BC52EE?logo=astro&logoColor=fff)](https://astro.build/)
+[![Tailwind CSS](https://img.shields.io/badge/Tailwind_CSS-38B2AC?logo=tailwind-css&logoColor=fff)](https://tailwindcss.com/)
+[![Cloudflare](https://img.shields.io/badge/Cloudflare-F38020?logo=cloudflare&logoColor=fff)](https://workers.cloudflare.com/)
+
 <!-- CI Badges -->
 
 [![Enhancer E2E Smoke](https://github.com/HubEvolution/EvolutionHub/actions/workflows/enhancer-e2e-smoke.yml/badge.svg?branch=main)](https://github.com/HubEvolution/EvolutionHub/actions/workflows/enhancer-e2e-smoke.yml)
 [![Prod Auth Smoke](https://github.com/HubEvolution/EvolutionHub/actions/workflows/prod-auth-smoke.yml/badge.svg?branch=main)](https://github.com/HubEvolution/EvolutionHub/actions/workflows/prod-auth-smoke.yml)
 [![Pricing Smoke](https://github.com/HubEvolution/EvolutionHub/actions/workflows/pricing-smoke.yml/badge.svg?branch=main)](https://github.com/HubEvolution/EvolutionHub/actions/workflows/pricing-smoke.yml)
->>>>>>> c545d354
-
-## Kernfeatures
-
-- **Geführte AI-Flows** – Kombiniere Prompt-Optimierung, Bildverbesserung und Automationen ohne komplexes Setup.
-- **Cloudflare-native Plattform** – Workers, D1 und R2 sorgen für globale Verfügbarkeit und niedrige Latenzen.
-- **Self-Serve Abrechnung** – Integrierte Stripe-Workflows für Trial, Billing und Upgrades.
-- **Team Collaboration** – Rollenbasierte Zugriffe mit passwortloser Stytch-Authentifizierung.
-- **Observability & Governance** – Rate-Limiting, Audit-Logging und konfigurierbare Webhooks.
-
-<<<<<<< HEAD
-## Quickstart
-=======
+
+Evolution Hub ist eine moderne Full-Stack-Webanwendung, die eine Sammlung von Entwickler-Tools bereitstellt. Gebaut mit den neuesten Web-Technologien für maximale Performance und Benutzerfreundlichkeit.
+
+## ✨ Features
+
 - **Tool-Sammlung:** Zugriff auf eine wachsende Bibliothek von Online-Tools für Entwickler
 - **AI-Bildverbesserung:** KI-gestützte Bildverbesserung mit Modellen wie Real-ESRGAN und GFPGAN
 - **Prompt-Enhancer:** KI-gestützte Text-zu-Prompt-Optimierung für bessere AI-Ergebnisse
@@ -33,34 +23,77 @@
 - **Job-System:** Asynchrones Management für langlaufende AI-Operationen
 - **API-Sicherheit:** Umfassende Sicherheitsmaßnahmen mit Rate-Limiting und Audit-Logging
 - **Mehrsprachig:** Unterstützung für Deutsch und Englisch
->>>>>>> c545d354
-
-> Ausführliche Schritt-für-Schritt-Anleitungen findest du im [Setup-Guide](./docs/SETUP.md).
+
+## 🛠 Tech Stack
+
+- **Framework:** [Astro](https://astro.build/)
+- **Styling:** [Tailwind CSS](https://tailwindcss.com/)
+- **Backend:** [Cloudflare Workers](https://workers.cloudflare.com/)
+- **Datenbank:** [Cloudflare D1](https://developers.cloudflare.com/d1/)
+- **Speicher:** [Cloudflare R2](https://developers.cloudflare.com/r2/)
+- **Testing:** Playwright (E2E), Vitest (Unit)
+- **Authentifizierung:** Stytch Magic Link + Session-Cookies (`__Host-session`)
+
+## 🧭 CI at a glance
+
+Eine ausführliche Beschreibung befindet sich in `docs/development/ci-cd.md`. Wichtige Workflows:
+
+- Enhancer E2E Smoke: schneller UI-Smoke nur für den Image Enhancer, Chromium-only, mit Browser-Caching und Preflight-Diagnostik.
+- Prod Auth Smoke: produktionsnaher Magic-Link Smoke gegen hub-evolution.com, HTTP-basiert (ohne Browser-Download), mit Preflight POST.
+- Pricing Smoke: schneller Smoke der Pricing-Seite (gegen `TEST_BASE_URL` oder Fallback), Chromium-only, mit Browser-Caching und Preflight.
+
+Weitere Details und Trigger-Kommandos siehe: [`docs/development/ci-cd.md`](./docs/development/ci-cd.md)
+
+## 🚀 Getting Started
 
 ### Voraussetzungen
 
-- Node.js >= 20
-- npm >= 10
-- Cloudflare Wrangler CLI (für Worker-/D1-Workflows)
+- Node.js (Version 20.x oder höher)
+- npm
 
 ### Installation
 
-```bash
-git clone https://github.com/HubEvolution/EvolutionHub.git
-cd EvolutionHub
-npm install
-cp .env.example .env
-```
-
-### Lokale Entwicklung
+1. Repository klonen:
+
+   ```bash
+   git clone <repository-url>
+   cd evolution-hub
+   ```
+
+2. Abhängigkeiten installieren:
+
+   ```bash
+   npm install
+   ```
+
+3. Lokale Datenbank einrichten:
+
+   ```bash
+   npx tsx scripts/setup-local-dev.ts
+   ```
+
+4. Umgebungsvariablen konfigurieren:
+
+   ```bash
+   cp .env.example .env
+   ```
+
+### Entwicklung
+
+Zwei Terminals benötigt:
+
+#### Terminal 1: Build-Prozess
+
+```bash
+npm run build:watch
+```
+
+#### Terminal 2: Entwicklungs-Server
 
 ```bash
 npm run dev
 ```
 
-<<<<<<< HEAD
-Der lokale Worker läuft standardmäßig unter `http://127.0.0.1:8787`. Alternative Dev-Workflows (Astro-UI, Remote Dev, Datenbank-Reset) sind im [Setup-Guide](./docs/SETUP.md#lokale-entwicklung) dokumentiert.
-=======
 Die Anwendung ist dann unter der von Wrangler angegebenen Adresse verfügbar (z.B. `http://127.0.0.1:8787`).
 
 ## 📦 Deployment
@@ -92,19 +125,28 @@
 2. Klicke **Run workflow**
 3. Wähle Environment: `staging` oder `production`
 4. Klicke **Run workflow**
->>>>>>> c545d354
-
-### Tests
-
-```bash
-npm test
-```
-
-Weitere Test-Strategien, Coverage-Ziele und bekannte Stolperfallen sind im [Testing-Guide](./docs/testing/README.md) zusammengefasst.
-
-<<<<<<< HEAD
-### Build & Preview Deploy
-=======
+
+### Manuelles Deployment (Fallback)
+
+Falls GitHub Actions nicht verfügbar ist:
+
+```bash
+# 1. Build erstellen
+npm run build:worker
+
+# 2. Deploy zu gewünschtem Environment
+npx wrangler deploy --env staging
+# oder
+npx wrangler deploy --env production
+
+# 3. Health Check ausführen
+npm run health-check -- --url https://staging.hub-evolution.com
+```
+
+### Benötigte GitHub Secrets
+
+Für automatisches Deployment müssen folgende Secrets in GitHub hinterlegt werden:
+
 **\*Repository Settings** → **Secrets and variables** → **Actions** → **New repository secret**
 
 | Secret Name             | Beschreibung                                  | Wo zu finden                                                   |
@@ -123,16 +165,11 @@
 ### Health Check Endpoint
 
 Das Deployment prüft automatisch die Verfügbarkeit aller Services:
->>>>>>> c545d354
-
-```bash
-npm run build
-wrangler deploy
-```
-
-<<<<<<< HEAD
-Hinweise zu Secrets, Preview Deployments und Rollbacks findest du im Abschnitt [Bereitstellung](./docs/SETUP.md#bereitstellung).
-=======
+
+```bash
+curl https://hub-evolution.com/api/health
+```
+
 Response:
 
 ```json
@@ -148,68 +185,56 @@
   "version": "production"
 }
 ```
->>>>>>> c545d354
-
-## Environment-Variablen
-
-| Variable              | Beschreibung                                 | Erforderlich |
-| --------------------- | -------------------------------------------- | ------------ |
-| STYTCH_PROJECT_ID     | Projekt-ID für die Stytch Magic-Link-Auth    | Ja           |
-| STYTCH_SECRET         | Secret-Key für Stytch                        | Ja           |
-| CLOUDFLARE_ACCOUNT_ID | Cloudflare-Account für Workers/D1/R2         | Ja           |
-| CLOUDFLARE_API_TOKEN  | API-Token mit Workers- und D1-Rechten        | Ja           |
-| DB_URL                | Verbindung zur Cloudflare D1 Datenbank       | Ja           |
-| R2_BUCKET_NAME        | Optionaler Bucket für Medien-Assets          | Nein         |
-
-Nutze `.env.example` als Vorlage und ergänze lokale oder Produktionswerte. Eine vollständige Liste samt Generierungsbefehlen ist im [Setup-Guide](./docs/SETUP.md#umgebungsvariablen) dokumentiert.
-
-## API & Routing
-
-- [Routenübersicht](./routes.md) – beschreibt zentrale Seiten- und API-Routen.
-- [OpenAPI-Spezifikation](./openapi.yaml) – maschinenlesbare Definition der öffentlichen Schnittstellen.
-- [API-Handbuch](./docs/api/README.md) – Hintergrundwissen zu Response-Formaten, Auth und Beispielaufrufen.
-
-<<<<<<< HEAD
-## Cloudflare Deployment
-=======
+
+### Rollback-Strategie
+
+Bei fehlgeschlagenem Deployment:
+
+```bash
+# Option 1: Cloudflare Rollback (automatisch gespeichert)
+npx wrangler rollback --env production
+
+# Option 2: Vorherigen Tag deployen
+git checkout v1.7.0
+npx wrangler deploy --env production
+```
+
+Für detaillierte Anweisungen siehe [docs/development/local-development.md](docs/development/local-development.md).
+
+## 🧪 Tests
+
+- **E2E-Tests:** Playwright für Benutzerflows
+- **Unit-Tests:** Vitest für Komponenten und Services
+
+Tests ausführen:
+
+```bash
+npm run test:e2e
+npm run test
+```
+
+## 📚 Dokumentation
+
 - [Repository Guidelines](./AGENTS.md)
 - [API-Dokumentation](./docs/api/)
 - [API Quickstart](./docs/api/README.md)
 - [Architektur](./docs/architecture/)
 - [Sicherheit](./docs/security/)
 - [UI-Komponenten Leitfaden](./docs/frontend/ui-components.md)
->>>>>>> c545d354
-
-1. **Secrets setzen** – Für jede Umgebung:
-   ```bash
-   wrangler secret put STYTCH_PROJECT_ID --env production
-   wrangler secret put STYTCH_SECRET --env production
-   wrangler secret put CLOUDFLARE_API_TOKEN --env production
-   ```
-2. **Deploy ausführen** – Nach erfolgreichem Build:
-   ```bash
-   wrangler publish
-   ```
-3. **Rollback** – Bei Bedarf eine vorherige Version aktivieren:
-   ```bash
-   wrangler versions list
-   wrangler versions rollback <version-id>
-   ```
-
-Weitere Cloudflare-spezifische Hinweise findest du im [Ops-Bereich](./docs/ops/README.md).
-
-## Screenshots
-
-![Startseite](./index-screenshot.png)
-
-## Weitere Ressourcen
-
-- [Architekturübersicht](./docs/architecture/README.md)
-- [Frontend Guidelines](./docs/frontend/README.md)
-- [Security-Hinweise](./docs/security/README.md)
-- [Lead-Magnet Assets](./docs/lead-magnets/README.md)
-- [Archiv & Verlauf](./docs/archive/README.md)
-
-## Mitwirken
-
-Wir freuen uns über Beiträge! Lies bitte die [Contribution Guidelines](./CONTRIBUTING.md) und beachte die Hinweise in [CLAUDE.md](./CLAUDE.md), bevor du einen PR erstellst.+
+## 🤝 Mitwirken
+
+Beiträge sind willkommen! Bitte erstelle einen Pull Request oder öffne ein Issue.
+
+## 📄 Lizenz
+
+Dieses Projekt ist unter der MIT-Lizenz lizenziert.
+
+## 🌐 Live-Demo
+
+[hub-evolution.com](https://hub-evolution.com)
+
+## 📞 Kontakt
+
+- **GitHub:** [LucasBonnerue](https://github.com/LucasBonnerue)
+- **X:** [@LucasBonnerue](https://twitter.com/LucasBonnerue)